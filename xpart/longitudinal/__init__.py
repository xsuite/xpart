# copyright ############################### #
# This file is part of the Xpart Package.   #
# Copyright (c) CERN, 2021.                 #
# ######################################### #

<<<<<<< HEAD
from .generate_longitudinal import generate_longitudinal_coordinates
from .single_rf_harmonic_matcher import SingleRFHarmonicMatcher
from .generate_parabolic_longitudinal_distribution import parabolic_longitudinal_distribution
=======
from .generate_longitudinal import (generate_longitudinal_coordinates,
                                    _characterize_line)
from .single_rf_harmonic_matcher import SingleRFHarmonicMatcher
>>>>>>> 0558a0dd
<|MERGE_RESOLUTION|>--- conflicted
+++ resolved
@@ -3,12 +3,7 @@
 # Copyright (c) CERN, 2021.                 #
 # ######################################### #
 
-<<<<<<< HEAD
-from .generate_longitudinal import generate_longitudinal_coordinates
-from .single_rf_harmonic_matcher import SingleRFHarmonicMatcher
-from .generate_parabolic_longitudinal_distribution import parabolic_longitudinal_distribution
-=======
 from .generate_longitudinal import (generate_longitudinal_coordinates,
                                     _characterize_line)
 from .single_rf_harmonic_matcher import SingleRFHarmonicMatcher
->>>>>>> 0558a0dd
+from .generate_parabolic_longitudinal_distribution import parabolic_longitudinal_distribution