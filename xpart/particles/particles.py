--- conflicted
+++ resolved
@@ -352,14 +352,10 @@
         print('\n')
 
     def get_classical_particle_radius0(self):
-<<<<<<< HEAD
         """ 
         Calculate classical particle radius from reference particle
-=======
-        """
-        Method to calculate classical particle radius from reference particle
->>>>>>> ef539346
-        """
+        """
+        
         m0 = self.mass0*qe/(clight**2) # electron volt - kg conversion
         r0 = (self.q0*qe)**2/(4*np.pi*epsilon_0*m0*clight**2)  #1.5347e-18 is default for protons
         return r0
